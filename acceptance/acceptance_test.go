// +build acceptance

package acceptance

import (
	"bytes"
	"context"
	"crypto/sha256"
	"encoding/hex"
	"fmt"
	"io"
	"io/ioutil"
	"math/rand"
	"os"
	"path/filepath"
	"runtime"
	"strings"
	"testing"
	"time"

	"github.com/google/go-containerregistry/pkg/name"

	"github.com/buildpacks/pack/internal/cache"
	"github.com/buildpacks/pack/internal/style"

	dockertypes "github.com/docker/docker/api/types"
	"github.com/docker/docker/api/types/container"
	"github.com/docker/docker/client"
	"github.com/docker/go-connections/nat"
	"github.com/pkg/errors"
	"github.com/sclevine/spec"
	"github.com/sclevine/spec/report"

	"github.com/buildpacks/pack/acceptance/config"
	"github.com/buildpacks/pack/acceptance/invoke"
	"github.com/buildpacks/pack/internal/archive"
	"github.com/buildpacks/pack/internal/builder"
	h "github.com/buildpacks/pack/testhelpers"
)

const (
	runImage   = "pack-test/run"
	buildImage = "pack-test/build"
)

var (
	dockerCli      client.CommonAPIClient
	registryConfig *h.TestRegistryConfig
	suiteManager   *SuiteManager
)

func TestAcceptance(t *testing.T) {
	var err error

	h.RequireDocker(t)
	rand.Seed(time.Now().UTC().UnixNano())

	dockerCli, err = client.NewClientWithOpts(client.FromEnv, client.WithVersion("1.38"))
	h.AssertNil(t, err)

	registryConfig = h.RunRegistry(t)
	defer registryConfig.StopRegistry(t)

	inputConfigManager, err := config.NewInputConfigurationManager()
	h.AssertNil(t, err)

	assetsConfig := config.ConvergedAssetManager(t, inputConfigManager)

	suiteManager = &SuiteManager{out: t.Logf}
	suite := spec.New("acceptance suite", spec.Report(report.Terminal{}))

	if inputConfigManager.Combinations().IncludesCurrentSubjectPack() {
		suite("p_current", func(t *testing.T, when spec.G, it spec.S) {
			testWithoutSpecificBuilderRequirement(
				t,
				when,
				it,
				assetsConfig.NewPackAsset(config.Current),
			)
		}, spec.Report(report.Terminal{}))
	}

	for _, combo := range inputConfigManager.Combinations() {
		t.Logf(`setting up run combination %s: %s`,
			style.Symbol(combo.String()),
			combo.Describe(assetsConfig),
		)

		suite(combo.String(), func(t *testing.T, when spec.G, it spec.S) {
			testAcceptance(
				t,
				when,
				it,
				assetsConfig.NewPackAsset(combo.Pack),
				assetsConfig.NewPackAsset(combo.PackCreateBuilder),
				assetsConfig.NewLifecycleAsset(combo.Lifecycle),
			)
		}, spec.Report(report.Terminal{}))
	}

	suite.Run(t)

	h.AssertNil(t, suiteManager.CleanUp())
}

// These tests either (a) do not require a builder or (b) do not require a specific builder to be provided
// in order to test compatibility.
// They should only be run against the "current" (i.e., main) version of pack.
func testWithoutSpecificBuilderRequirement(
	t *testing.T,
	when spec.G,
	it spec.S,
	packConfig config.PackAsset,
) {
	var (
		bpDir = buildpacksDir(builder.DefaultBuildpackAPIVersion)
		pack  *invoke.PackInvoker
	)

	it.Before(func() {
		pack = invoke.NewPackInvoker(t, packConfig, registryConfig.DockerConfigDir)
	})

	it.After(func() {
		pack.Cleanup()
	})

	when("invalid subcommand", func() {
		it("prints usage", func() {
			output, err := pack.Run("some-bad-command")
			h.AssertNotNil(t, err)
			h.AssertContains(t, output, `unknown command "some-bad-command" for "pack"`)
			h.AssertContains(t, output, `Run 'pack --help' for usage.`)
		})
	})

	when("suggest-builders", func() {
		it("displays suggested builders", func() {
			output := pack.RunSuccessfully("suggest-builders")

			h.AssertContains(t, output, "Suggested builders:")
			h.AssertMatch(t, output, `Google:\s+'gcr.io/buildpacks/builder:v1'`)
			h.AssertMatch(t, output, `Heroku:\s+'heroku/buildpacks:18'`)
			h.AssertMatch(t, output, `Paketo Buildpacks:\s+'gcr.io/paketo-buildpacks/builder:base'`)
			h.AssertMatch(t, output, `Paketo Buildpacks:\s+'gcr.io/paketo-buildpacks/builder:full-cf'`)
			h.AssertMatch(t, output, `Paketo Buildpacks:\s+'gcr.io/paketo-buildpacks/builder:tiny'`)
		})
	})

	when("suggest-stacks", func() {
		it("displays suggested stacks", func() {
			output, err := pack.Run("suggest-stacks")
			if err != nil {
				t.Fatalf("suggest-stacks command failed: %s: %s", output, err)
			}
			h.AssertContains(t, string(output), "Stacks maintained by the community:")
		})
	})

	when("set-default-builder", func() {
		it("sets the default-stack-id in ~/.pack/config.toml", func() {
			output := pack.RunSuccessfully("set-default-builder", "gcr.io/paketo-buildpacks/builder:base")
			h.AssertContains(t, output, "Builder 'gcr.io/paketo-buildpacks/builder:base' is now the default builder")
		})
	})

	when("trust-builder", func() {
		it("sets the builder as trusted in ~/.pack/config.toml", func() {
			h.SkipIf(t, !pack.Supports("trust-builder"), "pack does not support 'trust-builder'")
			builderName := "some-builder" + h.RandString(10)

			pack.JustRunSuccessfully("trust-builder", builderName)

			h.AssertContains(t, pack.ConfigFileContents(), builderName)
		})
	})

	when("untrust-builder", func() {
		it("removes the previously trusted builder from ~/${PACK_HOME}/config.toml", func() {
			h.SkipIf(t, !pack.Supports("untrust-builder"), "pack does not support 'untrust-builder'")
			builderName := "some-builder" + h.RandString(10)

			pack.JustRunSuccessfully("trust-builder", builderName)

			h.AssertContains(t, pack.ConfigFileContents(), builderName)

			pack.JustRunSuccessfully("untrust-builder", builderName)

			h.AssertNotContains(t, pack.ConfigFileContents(), builderName)
		})
	})

	when("list-trusted-builders", func() {
		it.Before(func() {
			h.SkipIf(t,
				!pack.Supports("list-trusted-builders"),
				"pack does not support 'list-trusted-builders",
			)
		})

		it("shows default builders from pack suggest-builders", func() {
			output := pack.RunSuccessfully("list-trusted-builders")

			h.AssertContains(t, output, "Trusted Builders:")
			h.AssertContains(t, output, "gcr.io/buildpacks/builder:v1")
			h.AssertContains(t, output, "heroku/buildpacks:18")
			h.AssertContains(t, output, "gcr.io/paketo-buildpacks/builder:base")
			h.AssertContains(t, output, "gcr.io/paketo-buildpacks/builder:full-cf")
			h.AssertContains(t, output, "gcr.io/paketo-buildpacks/builder:tiny")
		})

		it("shows a builder trusted by pack trust-builder", func() {
			builderName := "some-builder" + h.RandString(10)

			pack.JustRunSuccessfully("trust-builder", builderName)

			output := pack.RunSuccessfully("list-trusted-builders")
			h.AssertContains(t, output, builderName)
		})
	})

	when("package-buildpack", func() {
		var (
			tmpDir                  string
			simplePackageConfigPath string
		)

		it.Before(func() {
			h.SkipIf(t,
				!pack.Supports("package-buildpack"),
				"pack does not support 'package-buildpack'",
			)

			h.SkipIf(t, dockerHostOS() == "windows", "These tests are not yet compatible with Windows-based containers")

			var err error
			tmpDir, err = ioutil.TempDir("", "package-buildpack-tests")
			h.AssertNil(t, err)

			simplePackageConfigPath = filepath.Join(tmpDir, "package.toml")
			h.CopyFile(t, pack.FixtureManager().FixtureLocation("package.toml"), simplePackageConfigPath)

			err = os.Rename(
				h.CreateTGZ(t, filepath.Join(bpDir, "simple-layers-parent-buildpack"), "./", 0755),
				filepath.Join(tmpDir, "simple-layers-parent-buildpack.tgz"),
			)
			h.AssertNil(t, err)

			err = os.Rename(
				h.CreateTGZ(t, filepath.Join(bpDir, "simple-layers-buildpack"), "./", 0755),
				filepath.Join(tmpDir, "simple-layers-buildpack.tgz"),
			)
			h.AssertNil(t, err)
		})

		it.After(func() {
			h.AssertNil(t, os.RemoveAll(tmpDir))
		})

		packageBuildpackLocally := func(absConfigPath string) string {
			t.Helper()
			packageName := "test/package-" + h.RandString(10)
			output, err := pack.Run("package-buildpack", packageName, "-c", absConfigPath)
			h.AssertNil(t, err)
			h.AssertContains(t, output, fmt.Sprintf("Successfully created package '%s'", packageName))
			return packageName
		}

		packageBuildpackRemotely := func(absConfigPath string) string {
			t.Helper()
			packageName := registryConfig.RepoName("test/package-" + h.RandString(10))
			output, err := pack.Run("package-buildpack", packageName, "-c", absConfigPath, "--publish")
			h.AssertNil(t, err)
			h.AssertContains(t, output, fmt.Sprintf("Successfully published package '%s'", packageName))
			return packageName
		}

		assertImageExistsLocally := func(name string) {
			t.Helper()
			_, _, err := dockerCli.ImageInspectWithRaw(context.Background(), name)
			h.AssertNil(t, err)

		}

		generateAggregatePackageToml := func(buildpackURI, nestedPackageName string) string {
			t.Helper()
			packageTomlFile, err := ioutil.TempFile(tmpDir, "package_aggregate-*.toml")
			h.AssertNil(t, err)

			pack.FixtureManager().TemplateFixtureToFile(
				"package_aggregate.toml",
				packageTomlFile,
				map[string]interface{}{
					"BuildpackURI": buildpackURI,
					"PackageName":  nestedPackageName,
				},
			)

			h.AssertNil(t, packageTomlFile.Close())

			return packageTomlFile.Name()
		}

		when("no --format is provided", func() {
			it("creates the package as image", func() {
				packageName := "test/package-" + h.RandString(10)
				output := pack.RunSuccessfully("package-buildpack", packageName, "-c", simplePackageConfigPath)
				h.AssertContains(t, output, fmt.Sprintf("Successfully created package '%s'", packageName))
				defer h.DockerRmi(dockerCli, packageName)

				assertImageExistsLocally(packageName)
			})
		})

		when("--format image", func() {
			it("creates the package", func() {
				t.Log("package w/ only buildpacks")
				nestedPackageName := packageBuildpackLocally(simplePackageConfigPath)
				defer h.DockerRmi(dockerCli, nestedPackageName)
				assertImageExistsLocally(nestedPackageName)

				t.Log("package w/ buildpacks and packages")
				aggregatePackageToml := generateAggregatePackageToml("simple-layers-parent-buildpack.tgz", nestedPackageName)
				packageName := packageBuildpackLocally(aggregatePackageToml)
				defer h.DockerRmi(dockerCli, packageName)
				assertImageExistsLocally(packageName)
			})

			when("--publish", func() {
				it("publishes image to registry", func() {
					nestedPackageName := packageBuildpackRemotely(simplePackageConfigPath)
					defer h.DockerRmi(dockerCli, nestedPackageName)
					aggregatePackageToml := generateAggregatePackageToml("simple-layers-parent-buildpack.tgz", nestedPackageName)

					packageName := registryConfig.RepoName("test/package-" + h.RandString(10))
					defer h.DockerRmi(dockerCli, packageName)
					output := pack.RunSuccessfully(
						"package-buildpack", packageName,
						"-c", aggregatePackageToml,
						"--publish",
					)
					h.AssertContains(t, output, fmt.Sprintf("Successfully published package '%s'", packageName))

					_, _, err := dockerCli.ImageInspectWithRaw(context.Background(), packageName)
					h.AssertError(t, err, "No such image")

					h.AssertNil(t, h.PullImageWithAuth(dockerCli, packageName, registryConfig.RegistryAuth()))

					_, _, err = dockerCli.ImageInspectWithRaw(context.Background(), packageName)
					h.AssertNil(t, err)
				})
			})

			when("--no-pull", func() {
				it("should use local image", func() {
					nestedPackage := packageBuildpackLocally(simplePackageConfigPath)
					defer h.DockerRmi(dockerCli, nestedPackage)
					aggregatePackageToml := generateAggregatePackageToml("simple-layers-parent-buildpack.tgz", nestedPackage)

					packageName := registryConfig.RepoName("test/package-" + h.RandString(10))
					defer h.DockerRmi(dockerCli, packageName)
					pack.JustRunSuccessfully(
						"package-buildpack", packageName,
						"-c", aggregatePackageToml,
						"--no-pull",
					)

					_, _, err := dockerCli.ImageInspectWithRaw(context.Background(), packageName)
					h.AssertNil(t, err)

				})

				it("should not pull image from registry", func() {
					nestedPackage := packageBuildpackRemotely(simplePackageConfigPath)
					defer h.DockerRmi(dockerCli, nestedPackage)
					aggregatePackageToml := generateAggregatePackageToml("simple-layers-parent-buildpack.tgz", nestedPackage)

					packageName := registryConfig.RepoName("test/package-" + h.RandString(10))
					defer h.DockerRmi(dockerCli, packageName)
					output, err := pack.Run(
						"package-buildpack", packageName,
						"-c", aggregatePackageToml,
						"--no-pull",
					)
					h.AssertNotNil(t, err)
					h.AssertContains(t,
						output,
						fmt.Sprintf("image '%s' does not exist on the daemon", nestedPackage),
					)
				})
			})
		})

		when("--format file", func() {
			it.Before(func() {
				h.SkipIf(t, !pack.Supports("package-buildpack --format"), "format not supported")
			})

			it("creates the package", func() {
				outputFile := filepath.Join(tmpDir, "package.cnb")
				output, err := pack.Run(
					"package-buildpack", outputFile,
					"--format", "file",
					"-c", simplePackageConfigPath,
				)
				h.AssertNil(t, err)
				h.AssertContains(t, output, fmt.Sprintf("Successfully created package '%s'", outputFile))
				h.AssertTarball(t, outputFile)
			})
		})

		when("package.toml is invalid", func() {
			it("displays an error", func() {
				output, err := pack.Run(
					"package-buildpack", "some-package",
					"-c", pack.FixtureManager().FixtureLocation("invalid_package.toml"),
				)
				h.AssertNotNil(t, err)
				h.AssertContains(t, output, "reading config")
			})
		})
	})

	when("report", func() {
		it.Before(func() {
			h.SkipIf(t, !pack.Supports("report"), "pack does not support 'report' command")
		})

		when("default builder is set", func() {
			it("outputs information", func() {
				pack.RunSuccessfully("set-default-builder", "gcr.io/paketo-buildpacks/builder:base")

				output := pack.RunSuccessfully("report")

				version := pack.Version()

				expectedOutput := pack.FixtureManager().TemplateFixture(
					"report_output.txt",
					map[string]interface{}{
						"DefaultBuilder": "gcr.io/paketo-buildpacks/builder:base",
						"Version":        version,
						"OS":             runtime.GOOS,
						"Arch":           runtime.GOARCH,
					},
				)
				h.AssertEq(t, output, expectedOutput)
			})
		})
	})

	when("build with default builders not set", func() {
		it("informs the user", func() {
			output, err := pack.Run(
				"build", "some/image",
				"-p", filepath.Join("testdata", "mock_app"),
			)

			h.AssertNotNil(t, err)
			h.AssertContains(t, output, `Please select a default builder with:`)
			h.AssertMatch(t, output, `Google:\s+'gcr.io/buildpacks/builder:v1'`)
			h.AssertMatch(t, output, `Heroku:\s+'heroku/buildpacks:18'`)
			h.AssertMatch(t, output, `Paketo Buildpacks:\s+'gcr.io/paketo-buildpacks/builder:base'`)
			h.AssertMatch(t, output, `Paketo Buildpacks:\s+'gcr.io/paketo-buildpacks/builder:full-cf'`)
			h.AssertMatch(t, output, `Paketo Buildpacks:\s+'gcr.io/paketo-buildpacks/builder:tiny'`)
		})
	})
}

func testAcceptance(
	t *testing.T,
	when spec.G,
	it spec.S,
	subjectPackConfig, createBuilderPackConfig config.PackAsset,
	lifecycle config.LifecycleAsset,
) {
	var (
		pack, createBuilderPack *invoke.PackInvoker
		bpDir                   = buildpacksDir(lifecycle.BuildpackAPIVersion())
	)

	it.Before(func() {
		pack = invoke.NewPackInvoker(t, subjectPackConfig, registryConfig.DockerConfigDir)
		createBuilderPack = invoke.NewPackInvoker(t, createBuilderPackConfig, registryConfig.DockerConfigDir)
	})

	it.After(func() {
		pack.Cleanup()
		createBuilderPack.Cleanup()
	})

	when("stack is created", func() {
		var (
			runImageMirror string
		)

		it.Before(func() {
			value, err := suiteManager.RunTaskOnceString("create-stack",
				func() (string, error) {
					runImageMirror := registryConfig.RepoName(runImage)
					err := createStack(t, dockerCli, runImageMirror)
					if err != nil {
						return "", err
					}

					return runImageMirror, nil
				})
			h.AssertNil(t, err)

			suiteManager.RegisterCleanUp("remove-stack-images", func() error {
				return h.DockerRmi(dockerCli, runImage, buildImage, value)
			})

			runImageMirror = value
		})

		when("creating a windows builder", func() {
			it.Before(func() {
				h.SkipIf(t, dockerHostOS() != "windows", "The current Docker daemon does not support Windows-based containers")
			})

			when("experimental is disabled", func() {
				it("fails", func() {
					builderName, err := createBuilder(t,
						createBuilderPack,
						lifecycle,
						runImageMirror,
					)

					if err != nil {
						defer h.DockerRmi(dockerCli, builderName)
						h.AssertError(t, err, "Windows containers support is currently experimental")
					}
				})
			})

			when("experimental is enabled", func() {
				it("succeeds", func() {
					createBuilderPack.EnableExperimental()

					builderName, err := createBuilder(t, createBuilderPack, lifecycle, runImageMirror)
					h.AssertNil(t, err)
					defer h.DockerRmi(dockerCli, builderName)

					inspect, _, err := dockerCli.ImageInspectWithRaw(context.TODO(), builderName)
					h.AssertNil(t, err)

					h.AssertEq(t, inspect.Os, "windows")
				})
			})
		})

		when("builder is created", func() {
			var (
				builderName string
				tmpDir      string
			)

			it.Before(func() {
				h.SkipIf(t, dockerHostOS() == "windows", "These tests are not yet compatible with Windows-based containers")

				var err error
				tmpDir, err = ioutil.TempDir("", "package-buildpack-tests")
				h.AssertNil(t, err)

				key := taskKey(
					"create-builder",
					append(
						[]string{runImageMirror, createBuilderPackConfig.Path(), lifecycle.Identifier()},
						createBuilderPackConfig.FixturePaths()...,
					)...,
				)
				value, err := suiteManager.RunTaskOnceString(key, func() (string, error) {
					return createBuilder(t, createBuilderPack, lifecycle, runImageMirror)
				})
				h.AssertNil(t, err)
				suiteManager.RegisterCleanUp("clean-"+key, func() error {
					return h.DockerRmi(dockerCli, value)
				})

				builderName = value
			})

			it.After(func() {
				h.AssertNil(t, os.RemoveAll(tmpDir))
			})

			when("builder.toml is invalid", func() {
				it("displays an error", func() {
					h.SkipUnless(
						t,
						createBuilderPack.SupportsFeature(invoke.BuilderTomlValidation),
						"builder.toml validation not supported",
					)

					builderConfigPath := createBuilderPack.FixtureManager().FixtureLocation("invalid_builder.toml")

					output, err := pack.Run(
						"create-builder", "some-builder:build",
						"--config", builderConfigPath,
					)
					h.AssertNotNil(t, err)
					h.AssertContains(t, output, "invalid builder toml")
				})
			})

			when("build", func() {
				var repo, repoName string

				it.Before(func() {
					repo = "some-org/" + h.RandString(10)
					repoName = registryConfig.RepoName(repo)
				})

				it.After(func() {
					h.DockerRmi(dockerCli, repoName)
					ref, err := name.ParseReference(repoName, name.WeakValidation)
					h.AssertNil(t, err)
					cacheImage := cache.NewImageCache(ref, dockerCli)
					buildCacheVolume := cache.NewVolumeCache(ref, "build", dockerCli)
					launchCacheVolume := cache.NewVolumeCache(ref, "launch", dockerCli)
					cacheImage.Clear(context.TODO())
					buildCacheVolume.Clear(context.TODO())
					launchCacheVolume.Clear(context.TODO())
				})

				when("builder is untrusted", func() {
					var untrustedBuilderName string

					it.Before(func() {
						var err error
						untrustedBuilderName, err = createBuilder(
							t,
							createBuilderPack,
							lifecycle,
							runImageMirror,
						)
						h.AssertNil(t, err)
					})

					it.After(func() {
						h.DockerRmi(dockerCli, untrustedBuilderName)
					})

					it("uses the 5 phases", func() {
						output := pack.RunSuccessfully(
							"build", repoName,
							"-p", filepath.Join("testdata", "mock_app"),
							"-B", untrustedBuilderName,
						)

						if pack.SupportsFeature(invoke.CreatorInPack) {
							h.AssertContains(t, output, "buildpacksio/lifecycle")
						}
						h.AssertContains(t, output, "[detector]")
						h.AssertContains(t, output, "[analyzer]")
						h.AssertContains(t, output, "[builder]")
						h.AssertContains(t, output, "[exporter]")
						h.AssertContains(t, output, fmt.Sprintf("Successfully built image '%s'", repoName))
					})
				})

				when("default builder is set", func() {
					var usingCreator bool

					it.Before(func() {
						pack.JustRunSuccessfully("set-default-builder", builderName)

						var trustBuilder bool
						if pack.Supports("trust-builder") {
							pack.JustRunSuccessfully("trust-builder", builderName)
							trustBuilder = true
						}

						// Technically the creator is supported as of platform API version 0.3 (lifecycle version 0.7.0+) but earlier versions
						// have bugs that make using the creator problematic.
						creatorSupported := lifecycle.SupportsFeature(config.CreatorInLifecycle) &&
							pack.SupportsFeature(invoke.CreatorInPack)

						usingCreator = creatorSupported && trustBuilder
					})

					it("creates a runnable, rebuildable image on daemon from app dir", func() {
						appPath := filepath.Join("testdata", "mock_app")

						output := pack.RunSuccessfully("build", repoName, "-p", appPath)

						h.AssertContains(t, output, fmt.Sprintf("Successfully built image '%s'", repoName))
						imgId, err := imgIDForRepoName(repoName)
						if err != nil {
							t.Fatal(err)
						}
						defer h.DockerRmi(dockerCli, imgId)

						t.Log("uses a build cache volume")
						h.AssertContains(t, output, "Using build cache volume")

						t.Log("app is runnable")
						assertMockAppRunsWithOutput(t, repoName, "Launch Dep Contents", "Cached Dep Contents")

						t.Log("selects the best run image mirror")
						h.AssertContains(t, output, fmt.Sprintf("Selected run image mirror '%s'", runImageMirror))

						t.Log("it uses the run image as a base image")
						assertHasBase(t, repoName, runImage)

						t.Log("sets the run image metadata")
						appMetadataLabel := imageLabel(t, dockerCli, repoName, "io.buildpacks.lifecycle.metadata")
						h.AssertContains(t, appMetadataLabel, fmt.Sprintf(`"stack":{"runImage":{"image":"%s","mirrors":["%s"]}}}`, runImage, runImageMirror))

						t.Log("registry is empty")
						contents, err := registryConfig.RegistryCatalog()
						h.AssertNil(t, err)
						if strings.Contains(contents, repo) {
							t.Fatalf("Should not have published image without the '--publish' flag: got %s", contents)
						}

						t.Log("add a local mirror")
						localRunImageMirror := registryConfig.RepoName("pack-test/run-mirror")
						h.AssertNil(t, dockerCli.ImageTag(context.TODO(), runImage, localRunImageMirror))
						defer h.DockerRmi(dockerCli, localRunImageMirror)
						pack.JustRunSuccessfully("set-run-image-mirrors", runImage, "-m", localRunImageMirror)

						t.Log("rebuild")
						output = pack.RunSuccessfully("build", repoName, "-p", appPath)
						h.AssertContains(t, output, fmt.Sprintf("Successfully built image '%s'", repoName))

						imgId, err = imgIDForRepoName(repoName)
						if err != nil {
							t.Fatal(err)
						}
						defer h.DockerRmi(dockerCli, imgId)

						t.Log("local run-image mirror is selected")
						h.AssertContains(t, output, fmt.Sprintf("Selected run image mirror '%s' from local config", localRunImageMirror))

						t.Log("app is runnable")
						assertMockAppRunsWithOutput(t, repoName, "Launch Dep Contents", "Cached Dep Contents")

						t.Log("restores the cache")
						h.AssertContainsMatch(t, output, `(?i)Restoring data for "simple/layers:cached-launch-layer" from cache`)
						h.AssertContainsMatch(t, output, `(?i)Restoring metadata for "simple/layers:cached-launch-layer" from app image`)

						t.Log("exporter reuses unchanged layers")
						h.AssertContainsMatch(t, output, `(?i)Reusing layer 'simple/layers:cached-launch-layer'`)

						t.Log("cacher reuses unchanged layers")
						h.AssertContainsMatch(t, output, `(?i)Reusing cache layer 'simple/layers:cached-launch-layer'`)

						t.Log("rebuild with --clear-cache")
						output = pack.RunSuccessfully("build", repoName, "-p", appPath, "--clear-cache")
						h.AssertContains(t, output, fmt.Sprintf("Successfully built image '%s'", repoName))

						t.Log("skips restore")
						if !usingCreator {
							h.AssertContains(t, output, "Skipping 'restore' due to clearing cache")
						}

						t.Log("skips buildpack layer analysis")
						h.AssertContainsMatch(t, output, `(?i)Skipping buildpack layer analysis`)

						t.Log("exporter reuses unchanged layers")
						h.AssertContainsMatch(t, output, `(?i)Reusing layer 'simple/layers:cached-launch-layer'`)

						t.Log("cacher adds layers")
						h.AssertContainsMatch(t, output, `(?i)Adding cache layer 'simple/layers:cached-launch-layer'`)

						if pack.Supports("inspect-image") {
							t.Log("inspect-image")
							output = pack.RunSuccessfully("inspect-image", repoName)

							expectedOutput := pack.FixtureManager().TemplateFixture(
								"inspect_image_local_output.txt",
								map[string]interface{}{
									"image_name":             repoName,
									"base_image_id":          h.ImageID(t, runImageMirror),
									"base_image_top_layer":   h.TopLayerDiffID(t, runImageMirror),
									"run_image_local_mirror": localRunImageMirror,
									"run_image_mirror":       runImageMirror,
									"show_reference":         lifecycle.ShouldShowReference(),
									"show_processes":         lifecycle.ShouldShowProcesses(),
								},
							)

							h.AssertEq(t, output, expectedOutput)
						}
					})

					when("--no-color", func() {
						it.Before(func() {
							h.SkipUnless(t,
								pack.SupportsFeature(invoke.NoColorInBuildpacks),
								"pack had a no-color bug for color strings in buildpacks until 0.12.0",
							)
						})

						it("doesn't have color", func() {
							appPath := filepath.Join("testdata", "mock_app")

							output := pack.RunSuccessfully("build", repoName, "-p", appPath)

							h.AssertContains(t, output, fmt.Sprintf("Successfully built image '%s'", repoName))
							imgId, err := imgIDForRepoName(repoName)
							if err != nil {
								t.Fatal(err)
							}
							defer h.DockerRmi(dockerCli, imgId)

							t.Log("has no color with --no-color")
							colorCodeMatcher := `\x1b\[[0-9;]*m`
							h.AssertNotContainsMatch(t, output, colorCodeMatcher)
						})
					})

					it("supports building app from a zip file", func() {
						appPath := filepath.Join("testdata", "mock_app.zip")
						output := pack.RunSuccessfully("build", repoName, "-p", appPath)
						h.AssertContains(t, output, fmt.Sprintf("Successfully built image '%s'", repoName))

						imgId, err := imgIDForRepoName(repoName)
						if err != nil {
							t.Fatal(err)
						}
						defer h.DockerRmi(dockerCli, imgId)
					})

					when("--network", func() {
						var buildpackTgz string

						it.Before(func() {
							h.SkipUnless(t,
								pack.Supports("build --network"),
								"--network flag not supported for build",
							)

							buildpackTgz = h.CreateTGZ(t, filepath.Join(bpDir, "internet-capable-buildpack"), "./", 0755)
						})

						it.After(func() {
							h.AssertNil(t, os.Remove(buildpackTgz))
							h.AssertNil(t, h.DockerRmi(dockerCli, repoName))
						})

						when("the network mode is not provided", func() {
							it("reports that build and detect are online", func() {
								output := pack.RunSuccessfully(
									"build", repoName,
									"-p", filepath.Join("testdata", "mock_app"),
									"--buildpack", buildpackTgz,
								)

								h.AssertContains(t, output, "RESULT: Connected to the internet")
							})
						})

						when("the network mode is set to default", func() {
							it("reports that build and detect are online", func() {
								output := pack.RunSuccessfully(
									"build", repoName,
									"-p", filepath.Join("testdata", "mock_app"),
									"--buildpack", buildpackTgz,
								)

								h.AssertContains(t, output, "RESULT: Connected to the internet")
							})
						})

						when("the network mode is set to none", func() {
							it("reports that build and detect are offline", func() {
								output := pack.RunSuccessfully(
									"build",
									repoName,
									"-p",
									filepath.Join("testdata", "mock_app"),
									"--buildpack",
									buildpackTgz,
									"--network",
									"none",
								)

								h.AssertContains(t, output, "RESULT: Disconnected from the internet")
							})
						})
					})

					when("--volume", func() {
						var buildpackTgz, tempVolume string

						it.Before(func() {
							h.SkipUnless(t,
								pack.SupportsFeature(invoke.CustomVolumeMounts),
								"pack 0.11.0 shipped with a volume mounting bug",
							)

							buildpackTgz = h.CreateTGZ(t, filepath.Join(bpDir, "volume-buildpack"), "./", 0755)

							var err error
							tempVolume, err = ioutil.TempDir("", "my-volume-mount-source")
							h.AssertNil(t, err)
							h.AssertNil(t, os.Chmod(tempVolume, 0755)) // Override umask

							// Some OSes (like macOS) use symlinks for the standard temp dir.
							// Resolve it so it can be properly mounted by the Docker daemon.
							tempVolume, err = filepath.EvalSymlinks(tempVolume)
							h.AssertNil(t, err)

							err = ioutil.WriteFile(filepath.Join(tempVolume, "some-file"), []byte("some-string\n"), 0755)
							h.AssertNil(t, err)
						})

						it.After(func() {
							_ = os.Remove(buildpackTgz)
							_ = h.DockerRmi(dockerCli, repoName)

							_ = os.RemoveAll(tempVolume)
						})

						it("mounts the provided volume in the detect and build phases", func() {
							output := pack.RunSuccessfully(
								"build", repoName,
								"-p", filepath.Join("testdata", "mock_app"),
								"--buildpack", buildpackTgz,
								"--volume", fmt.Sprintf("%s:%s", tempVolume, "/my-volume-mount-target"),
							)

							if pack.SupportsFeature(invoke.ReadFromVolumeInDetect) {
								h.AssertContains(t, output, "Detect: Reading file '/platform/my-volume-mount-target/some-file': some-string")
							}
							h.AssertContains(t, output, "Build: Reading file '/platform/my-volume-mount-target/some-file': some-string")
						})
					})

					when("--default-process", func() {
						it("sets the default process from those in the process list", func() {
							h.SkipUnless(t, pack.Supports("build --default-process"), "--default-process flag is not supported")
							h.SkipUnless(t,
								lifecycle.SupportsFeature(config.DefaultProcess),
								"skipping default process. Lifecycle does not support it",
							)

							pack.RunSuccessfully(
								"build", repoName,
								"--default-process", "hello",
								"-p", filepath.Join("testdata", "mock_app"),
							)

							assertMockAppLogs(t, repoName, "hello world")
						})
					})

					when("--buildpack", func() {
						when("the argument is an ID", func() {
							it("adds the buildpacks to the builder if necessary and runs them", func() {
								output := pack.RunSuccessfully(
									"build", repoName,
									"-p", filepath.Join("testdata", "mock_app"),
									"--buildpack", "simple/layers", // Can omit version if only one
									"--buildpack", "noop.buildpack@noop.buildpack.version",
								)

								h.AssertContains(t, output, "Build: Simple Layers Buildpack")
								h.AssertContains(t, output, "Build: NOOP Buildpack")
								h.AssertContains(t, output, fmt.Sprintf("Successfully built image '%s'", repoName))

								t.Log("app is runnable")
								assertMockAppRunsWithOutput(t, repoName,
									"Launch Dep Contents",
									"Cached Dep Contents",
								)
							})
						})

						when("the argument is an archive", func() {
							var localBuildpackTgz string

							it.Before(func() {
								localBuildpackTgz = h.CreateTGZ(t, filepath.Join(bpDir, "not-in-builder-buildpack"), "./", 0755)
							})

							it.After(func() {
								h.AssertNil(t, os.Remove(localBuildpackTgz))
							})

							it("adds the buildpack to the builder and runs it", func() {
								output := pack.RunSuccessfully(
									"build", repoName,
									"-p", filepath.Join("testdata", "mock_app"),
									"--buildpack", localBuildpackTgz,
								)

								h.AssertContains(t, output, "Adding buildpack 'local/bp' version 'local-bp-version' to builder")
								h.AssertContains(t, output, "Build: Local Buildpack")
								h.AssertContains(t, output, fmt.Sprintf("Successfully built image '%s'", repoName))
							})
						})

						when("the argument is directory", func() {
							it("adds the buildpacks to the builder and runs it", func() {
								h.SkipIf(t, runtime.GOOS == "windows", "buildpack directories not supported on windows")

								output := pack.RunSuccessfully(
									"build", repoName,
									"-p", filepath.Join("testdata", "mock_app"),
									"--buildpack", filepath.Join(bpDir, "not-in-builder-buildpack"),
								)

								h.AssertContains(t, output, "Adding buildpack 'local/bp' version 'local-bp-version' to builder")
								h.AssertContains(t, output, "Build: Local Buildpack")
								h.AssertContains(t, output, fmt.Sprintf("Successfully built image '%s'", repoName))
							})
						})

						when("the argument is a buildpackage image", func() {
							var packageImageName string

							it.Before(func() {
								h.SkipIf(t,
									!pack.Supports("package-buildpack"),
									"--buildpack does not accept buildpackage unless package-buildpack is supported",
								)

								packageImageName = packageBuildpackAsImage(t,
									pack,
									pack.FixtureManager().FixtureLocation("package_for_build_cmd.toml"),
									lifecycle,
									[]string{
										"simple-layers-parent-buildpack",
										"simple-layers-buildpack",
									},
								)
							})

							it("adds the buildpacks to the builder and runs them", func() {
								output := pack.RunSuccessfully(
									"build", repoName,
									"-p", filepath.Join("testdata", "mock_app"),
									"--buildpack", packageImageName,
								)

								h.AssertContains(t, output, "Adding buildpack 'simple/layers/parent' version 'simple-layers-parent-version' to builder")
								h.AssertContains(t, output, "Adding buildpack 'simple/layers' version 'simple-layers-version' to builder")
								h.AssertContains(t, output, "Build: Simple Layers Buildpack")
								h.AssertContains(t, output, fmt.Sprintf("Successfully built image '%s'", repoName))
							})
						})

						when("the argument is a buildpackage file", func() {
							var (
								packageFile string
								tmpDir      string
							)

							it.Before(func() {
								h.SkipIf(t,
									!pack.Supports("package-buildpack --format"),
									"--buildpack does not accept buildpackage file unless package-buildpack with --format is supported",
								)

								var err error
								tmpDir, err = ioutil.TempDir("", "package-file")
								h.AssertNil(t, err)

								packageFile = packageBuildpackAsFile(t,
									pack,
									pack.FixtureManager().FixtureLocation("package_for_build_cmd.toml"),
									tmpDir,
									lifecycle,
									[]string{
										"simple-layers-parent-buildpack",
										"simple-layers-buildpack",
									},
								)
							})

							it.After(func() {
								h.AssertNil(t, os.RemoveAll(tmpDir))
							})

							it("adds the buildpacks to the builder and runs them", func() {
								output := pack.RunSuccessfully(
									"build", repoName,
									"-p", filepath.Join("testdata", "mock_app"),
									"--buildpack", packageFile,
								)

								h.AssertContains(t, output, "Adding buildpack 'simple/layers/parent' version 'simple-layers-parent-version' to builder")
								h.AssertContains(t, output, "Adding buildpack 'simple/layers' version 'simple-layers-version' to builder")
								h.AssertContains(t, output, "Build: Simple Layers Buildpack")
								h.AssertContains(t, output, fmt.Sprintf("Successfully built image '%s'", repoName))
							})
						})

						when("the buildpack stack doesn't match the builder", func() {
							var otherStackBuilderTgz string

							it.Before(func() {
								otherStackBuilderTgz = h.CreateTGZ(t, filepath.Join(bpDir, "other-stack-buildpack"), "./", 0755)
							})

							it.After(func() {
								h.AssertNil(t, os.Remove(otherStackBuilderTgz))
							})

							it("errors", func() {
								txt, err := pack.Run(
									"build", repoName,
									"-p", filepath.Join("testdata", "mock_app"),
									"--buildpack", otherStackBuilderTgz,
								)

								h.AssertNotNil(t, err)
								h.AssertContains(t, txt, "other/stack/bp")
								h.AssertContains(t, txt, "other-stack-version")
								h.AssertContains(t, txt, "does not support stack 'pack.test.stack'")
							})
						})
					})

					when("--env-file", func() {
						var envPath string

						it.Before(func() {
							envfile, err := ioutil.TempFile("", "envfile")
							h.AssertNil(t, err)
							defer envfile.Close()

							err = os.Setenv("ENV2_CONTENTS", "Env2 Layer Contents From Environment")
							h.AssertNil(t, err)
							envfile.WriteString(`
            DETECT_ENV_BUILDPACK="true"
			ENV1_CONTENTS="Env1 Layer Contents From File"
			ENV2_CONTENTS
			`)
							envPath = envfile.Name()
						})

						it.After(func() {
							h.AssertNil(t, os.Unsetenv("ENV2_CONTENTS"))
							h.AssertNil(t, os.RemoveAll(envPath))
						})

						it("provides the env vars to the build and detect steps", func() {
							output := pack.RunSuccessfully(
								"build", repoName,
								"-p", filepath.Join("testdata", "mock_app"),
								"--env-file", envPath,
							)

							h.AssertContains(t, output, fmt.Sprintf("Successfully built image '%s'", repoName))
							assertMockAppRunsWithOutput(t,
								repoName,
								"Env2 Layer Contents From Environment",
								"Env1 Layer Contents From File",
							)
						})
					})

					when("--env", func() {
						it.Before(func() {
							h.AssertNil(t,
								os.Setenv("ENV2_CONTENTS", "Env2 Layer Contents From Environment"),
							)
						})

						it.After(func() {
							h.AssertNil(t, os.Unsetenv("ENV2_CONTENTS"))
						})

						it("provides the env vars to the build and detect steps", func() {
							output := pack.RunSuccessfully(
								"build", repoName,
								"-p", filepath.Join("testdata", "mock_app"),
								"--env", "DETECT_ENV_BUILDPACK=true",
								"--env", `ENV1_CONTENTS="Env1 Layer Contents From Command Line"`,
								"--env", "ENV2_CONTENTS",
							)

							h.AssertContains(t, output, fmt.Sprintf("Successfully built image '%s'", repoName))
							assertMockAppRunsWithOutput(t, repoName, "Env2 Layer Contents From Environment", "Env1 Layer Contents From Command Line")
						})
					})

					when("--run-image", func() {
						var runImageName string

						when("the run-image has the correct stack ID", func() {
							it.Before(func() {
								runImageName = h.CreateImageOnRemote(t, dockerCli, registryConfig, "custom-run-image"+h.RandString(10), fmt.Sprintf(`
													FROM %s
													USER root
													RUN echo "custom-run" > /custom-run.txt
													USER pack
												`, runImage))
							})

							it.After(func() {
								h.DockerRmi(dockerCli, runImageName)
							})

							it("uses the run image as the base image", func() {
								output := pack.RunSuccessfully(
									"build", repoName,
									"-p", filepath.Join("testdata", "mock_app"),
									"--run-image", runImageName,
								)
								h.AssertContains(t, output, fmt.Sprintf("Successfully built image '%s'", repoName))

								t.Log("app is runnable")
								assertMockAppRunsWithOutput(t, repoName, "Launch Dep Contents", "Cached Dep Contents")

								t.Log("pulls the run image")
								h.AssertContains(t, output, fmt.Sprintf("Pulling image '%s'", runImageName))

								t.Log("uses the run image as the base image")
								assertHasBase(t, repoName, runImageName)
							})
						})

						when("the run image has the wrong stack ID", func() {
							it.Before(func() {
								runImageName = h.CreateImageOnRemote(t, dockerCli, registryConfig, "custom-run-image"+h.RandString(10), fmt.Sprintf(`
													FROM %s
													LABEL io.buildpacks.stack.id=other.stack.id
													USER pack
												`, runImage))

							})

							it.After(func() {
								h.DockerRmi(dockerCli, runImageName)
							})

							it("fails with a message", func() {
								txt, err := pack.Run(
									"build", repoName,
									"-p", filepath.Join("testdata", "mock_app"),
									"--run-image", runImageName,
								)
								h.AssertNotNil(t, err)
								h.AssertContains(t, txt, "run-image stack id 'other.stack.id' does not match builder stack 'pack.test.stack'")
							})
						})
					})

					when("--publish", func() {
						it("creates image on the registry", func() {
							output := pack.RunSuccessfully(
								"build", repoName,
								"-p", filepath.Join("testdata", "mock_app"),
								"--publish",
								"--network", "host",
							)
							h.AssertContains(t, output, fmt.Sprintf("Successfully built image '%s'", repoName))

							t.Log("checking that registry has contents")
							contents, err := registryConfig.RegistryCatalog()
							h.AssertNil(t, err)
							if !strings.Contains(contents, repo) {
								t.Fatalf("Expected to see image %s in %s", repo, contents)
							}

							h.AssertNil(t, h.PullImageWithAuth(dockerCli, repoName, registryConfig.RegistryAuth()))
							defer h.DockerRmi(dockerCli, repoName)

							t.Log("app is runnable")
							assertMockAppRunsWithOutput(t, repoName, "Launch Dep Contents", "Cached Dep Contents")

							if pack.Supports("inspect-image") {
								t.Log("inspect-image")
								output = pack.RunSuccessfully("inspect-image", repoName)

								expectedOutput := pack.FixtureManager().TemplateFixture(
									"inspect_image_published_output.txt",
									map[string]interface{}{
										"image_name":           repoName,
										"base_image_ref":       strings.Join([]string{runImageMirror, h.Digest(t, runImageMirror)}, "@"),
										"base_image_top_layer": h.TopLayerDiffID(t, runImageMirror),
										"run_image_mirror":     runImageMirror,
										"show_reference":       lifecycle.ShouldShowReference(),
										"show_processes":       lifecycle.ShouldShowReference(),
									},
								)

								h.AssertEq(t, output, expectedOutput)
							}
						})
					})

					when("ctrl+c", func() {
						it("stops the execution", func() {
							var buf = new(bytes.Buffer)
							command := pack.StartWithWriter(
								buf,
								"build", repoName,
								"-p", filepath.Join("testdata", "mock_app"),
							)

							go command.TerminateAtStep("DETECTING")

							err := command.Wait()
							h.AssertNotNil(t, err)
							h.AssertNotContains(t, buf.String(), "Successfully built image")
						})
					})

					when("--descriptor", func() {

						when("exclude and include", func() {
							var buildpackTgz, tempAppDir string

							it.Before(func() {
								h.SkipUnless(t,
									pack.SupportsFeature(invoke.ExcludeAndIncludeDescriptor),
									"pack --descriptor does NOT support 'exclude' and 'include' feature",
								)

								buildpackTgz = h.CreateTGZ(t, filepath.Join(bpDir, "descriptor-buildpack"), "./", 0755)

								var err error
								tempAppDir, err = ioutil.TempDir("", "descriptor-app")
								h.AssertNil(t, err)

								// Create test directories and files:
								//
								// ├── cookie.jar
								// ├── secrets
								// │   ├── api_keys.json
								// |   |── user_token
								// ├── media
								// │   ├── mountain.jpg
								// │   └── person.png
								// └── test.sh
								err = os.Mkdir(filepath.Join(tempAppDir, "secrets"), 0755)
								h.AssertNil(t, err)
								err = ioutil.WriteFile(filepath.Join(tempAppDir, "secrets", "api_keys.json"), []byte("{}"), 0755)
								h.AssertNil(t, err)
								err = ioutil.WriteFile(filepath.Join(tempAppDir, "secrets", "user_token"), []byte("token"), 0755)
								h.AssertNil(t, err)

								err = os.Mkdir(filepath.Join(tempAppDir, "media"), 0755)
								h.AssertNil(t, err)
								err = ioutil.WriteFile(filepath.Join(tempAppDir, "media", "mountain.jpg"), []byte("fake image bytes"), 0755)
								h.AssertNil(t, err)
								err = ioutil.WriteFile(filepath.Join(tempAppDir, "media", "person.png"), []byte("fake image bytes"), 0755)
								h.AssertNil(t, err)

								err = ioutil.WriteFile(filepath.Join(tempAppDir, "cookie.jar"), []byte("chocolate chip"), 0755)
								h.AssertNil(t, err)
								err = ioutil.WriteFile(filepath.Join(tempAppDir, "test.sh"), []byte("echo test"), 0755)
								h.AssertNil(t, err)
							})

							it.After(func() {
								h.AssertNil(t, os.RemoveAll(tempAppDir))
							})

							it("should exclude ALL specified files and directories", func() {
								projectToml := `
[project]
name = "exclude test"
[[project.licenses]]
type = "MIT"
[build]
exclude = [ "*.sh", "secrets/", "media/metadata" ]
`
								excludeDescriptorPath := filepath.Join(tempAppDir, "exclude.toml")
								err := ioutil.WriteFile(excludeDescriptorPath, []byte(projectToml), 0755)
								h.AssertNil(t, err)

								output := pack.RunSuccessfully(
									"build",
									repoName,
									"-p", tempAppDir,
									"--buildpack", buildpackTgz,
									"--descriptor", excludeDescriptorPath,
								)
								h.AssertNotContains(t, output, "api_keys.json")
								h.AssertNotContains(t, output, "user_token")
								h.AssertNotContains(t, output, "test.sh")

								h.AssertContains(t, output, "cookie.jar")
								h.AssertContains(t, output, "mountain.jpg")
								h.AssertContains(t, output, "person.png")
							})

							it("should ONLY include specified files and directories", func() {
								projectToml := `
[project]
name = "include test"
[[project.licenses]]
type = "MIT"
[build]
include = [ "*.jar", "media/mountain.jpg", "media/person.png" ]
`
								includeDescriptorPath := filepath.Join(tempAppDir, "include.toml")
								err := ioutil.WriteFile(includeDescriptorPath, []byte(projectToml), 0755)
								h.AssertNil(t, err)

								output := pack.RunSuccessfully(
									"build",
									repoName,
									"-p", tempAppDir,
									"--buildpack", buildpackTgz,
									"--descriptor", includeDescriptorPath,
								)
								h.AssertNotContains(t, output, "api_keys.json")
								h.AssertNotContains(t, output, "user_token")
								h.AssertNotContains(t, output, "test.sh")

								h.AssertContains(t, output, "cookie.jar")
								h.AssertContains(t, output, "mountain.jpg")
								h.AssertContains(t, output, "person.png")
							})
						})
					})
				})
			})

			when("inspect-builder", func() {
				when("inspecting a nested builder", func() {
					it.Before(func() {
						// create our nested builder
						h.SkipIf(t, dockerHostOS() == "windows", "These tests are not yet compatible with Windows-based containers")

						// create a task, handled by a 'task manager' which executes our pack commands during tests.
						// looks like this is used to de-dup tasks

						key := taskKey(
							"create-complex-builder",
							append(
								[]string{runImageMirror, createBuilderPackConfig.Path(), lifecyclePath},
								createBuilderPackConfig.FixturePaths()...,
							)...,
						)
						// run task on taskmanager and save output, in case there are future calls to the same task
						// likely all our changes need to go on the createBuilderPack.
						value, err := suiteManager.RunTaskOnceString(key, func() (string, error) {
							return createComplexBuilder(t, createBuilderPack, runImageMirror, lifecyclePath, lifecycleDescriptor)
						})
						h.AssertNil(t, err)

						// register task to be run to 'clean up' a task
						suiteManager.RegisterCleanUp("clean-"+key, func() error {
							return h.DockerRmi(dockerCli, value)
						})
						builderName = value
					})

					// TODO: update name
					it("displays additional group ordering", func() {
						output := pack.RunSuccessfully(
							"set-run-image-mirrors", "pack-test/run", "--mirror", "some-registry.com/pack-test/run1",
						)
						h.AssertEq(t, output, "Run Image 'pack-test/run' configured with mirror 'some-registry.com/pack-test/run1'\n")

						output = pack.RunSuccessfully("inspect-builder", builderName)

						expectedOutput := pack.FixtureManager().TemplateVersionedFixture(
							"inspect_%s_builder_nested_output.txt",
							createBuilderPack.Version(),
							"inspect_builder_nested_output.txt",
							map[string]interface{}{
								"builder_name":          builderName,
								"lifecycle_version":     lifecycleDescriptor.Info.Version.String(),
								"buildpack_api_version": lifecycleDescriptor.API.BuildpackVersion.String(),
								"platform_api_version":  lifecycleDescriptor.API.PlatformVersion.String(),
								"run_image_mirror":      runImageMirror,
								"pack_version":          createBuilderPack.Version(),
								"trusted":               "No",
							},
						)

						h.AssertTrimmedEq(t, output, expectedOutput)
					})

					//TODO: update name
					it("provides info up to depth", func() {
						output := pack.RunSuccessfully(
							"set-run-image-mirrors", "pack-test/run", "--mirror", "some-registry.com/pack-test/run1",
						)
						h.AssertEq(t, output, "Run Image 'pack-test/run' configured with mirror 'some-registry.com/pack-test/run1'\n")

						output = pack.RunSuccessfully("inspect-builder", "--depth", "2", builderName)

						expectedOutput := pack.FixtureManager().TemplateVersionedFixture(
							"inspect_%s_builder_nested_depth_2_output.txt",
							createBuilderPack.Version(),
							"inspect_builder_nested_depth_2_output.txt",
							map[string]interface{}{
								"builder_name":          builderName,
								"lifecycle_version":     lifecycleDescriptor.Info.Version.String(),
								"buildpack_api_version": lifecycleDescriptor.API.BuildpackVersion.String(),
								"platform_api_version":  lifecycleDescriptor.API.PlatformVersion.String(),
								"run_image_mirror":      runImageMirror,
								"pack_version":          createBuilderPack.Version(),
								"trusted":               "No",
							},
						)

						h.AssertTrimmedEq(t, output, expectedOutput)
					})
				})
				it("displays configuration for a builder (local and remote)", func() {
					output := pack.RunSuccessfully(
						"set-run-image-mirrors", "pack-test/run", "--mirror", "some-registry.com/pack-test/run1",
					)
					h.AssertEq(t, output, "Run Image 'pack-test/run' configured with mirror 'some-registry.com/pack-test/run1'\n")

					output = pack.RunSuccessfully("inspect-builder", builderName)

					expectedOutput := pack.FixtureManager().TemplateVersionedFixture(
						"inspect_%s_builder_output.txt",
						createBuilderPack.Version(),
						"inspect_builder_output.txt",
						map[string]interface{}{
							"builder_name":          builderName,
							"lifecycle_version":     lifecycle.Version(),
							"buildpack_api_version": lifecycle.BuildpackAPIVersion(),
							"platform_api_version":  lifecycle.PlatformAPIVersion(),
							"run_image_mirror":      runImageMirror,
							"pack_version":          createBuilderPack.Version(),
							"trusted":               "No",
						},
					)

					h.AssertEq(t, output, expectedOutput)
				})

				it("indicates builder is trusted", func() {
					h.SkipUnless(t, pack.Supports("trust-builder"), "version of pack doesn't trust-builder command")

					pack.JustRunSuccessfully("trust-builder", builderName)
					pack.JustRunSuccessfully(
						"set-run-image-mirrors", "pack-test/run", "--mirror", "some-registry.com/pack-test/run1",
					)

					output := pack.RunSuccessfully("inspect-builder", builderName)

					expectedOutput := pack.FixtureManager().TemplateVersionedFixture(
						"inspect_%s_builder_output.txt",
						createBuilderPack.Version(),
						"inspect_builder_output.txt",
						map[string]interface{}{
							"builder_name":          builderName,
							"lifecycle_version":     lifecycle.Version(),
							"buildpack_api_version": lifecycle.BuildpackAPIVersion(),
							"platform_api_version":  lifecycle.PlatformAPIVersion(),
							"run_image_mirror":      runImageMirror,
							"pack_version":          createBuilderPack.Version(),
							"trusted":               "Yes",
						},
					)

					h.AssertEq(t, output, expectedOutput)
				})
			})

			when("rebase", func() {
				var repoName, runBefore, origID string
				var buildRunImage func(string, string, string)

				it.Before(func() {
					repoName = registryConfig.RepoName("some-org/" + h.RandString(10))
					runBefore = registryConfig.RepoName("run-before/" + h.RandString(10))

					buildRunImage = func(newRunImage, contents1, contents2 string) {
						h.CreateImage(t, dockerCli, newRunImage, fmt.Sprintf(`
													FROM %s
													USER root
													RUN echo %s > /contents1.txt
													RUN echo %s > /contents2.txt
													USER pack
												`, runImage, contents1, contents2))
					}
					buildRunImage(runBefore, "contents-before-1", "contents-before-2")
					pack.RunSuccessfully(
						"build", repoName,
						"-p", filepath.Join("testdata", "mock_app"),
						"--builder", builderName,
						"--run-image", runBefore,
						"--no-pull",
					)
					origID = h.ImageID(t, repoName)
					assertMockAppRunsWithOutput(t, repoName, "contents-before-1", "contents-before-2")
				})

				it.After(func() {
					h.DockerRmi(dockerCli, origID, repoName, runBefore)
					ref, err := name.ParseReference(repoName, name.WeakValidation)
					h.AssertNil(t, err)
					buildCacheVolume := cache.NewVolumeCache(ref, "build", dockerCli)
					launchCacheVolume := cache.NewVolumeCache(ref, "launch", dockerCli)
					h.AssertNil(t, buildCacheVolume.Clear(context.TODO()))
					h.AssertNil(t, launchCacheVolume.Clear(context.TODO()))
				})

				when("daemon", func() {
					when("--run-image", func() {
						var runAfter string

						it.Before(func() {
							runAfter = registryConfig.RepoName("run-after/" + h.RandString(10))
							buildRunImage(runAfter, "contents-after-1", "contents-after-2")
						})

						it.After(func() {
							h.AssertNil(t, h.DockerRmi(dockerCli, runAfter))
						})

						it("uses provided run image", func() {
							output := pack.RunSuccessfully(
								"rebase", repoName,
								"--run-image", runAfter,
								"--no-pull",
							)

							h.AssertContains(t, output, fmt.Sprintf("Successfully rebased image '%s'", repoName))
							assertMockAppRunsWithOutput(t, repoName, "contents-after-1", "contents-after-2")
						})
					})

					when("local config has a mirror", func() {
						var localRunImageMirror string

						it.Before(func() {
							localRunImageMirror = registryConfig.RepoName("run-after/" + h.RandString(10))
							buildRunImage(localRunImageMirror, "local-mirror-after-1", "local-mirror-after-2")
							pack.JustRunSuccessfully("set-run-image-mirrors", runImage, "-m", localRunImageMirror)
						})

						it.After(func() {
							h.AssertNil(t, h.DockerRmi(dockerCli, localRunImageMirror))
						})

						it("prefers the local mirror", func() {
							output := pack.RunSuccessfully("rebase", repoName, "--no-pull")

							h.AssertContains(t, output, fmt.Sprintf("Selected run image mirror '%s' from local config", localRunImageMirror))

							h.AssertContains(t, output, fmt.Sprintf("Successfully rebased image '%s'", repoName))
							assertMockAppRunsWithOutput(t, repoName, "local-mirror-after-1", "local-mirror-after-2")
						})
					})

					when("image metadata has a mirror", func() {
						it.Before(func() {
							// clean up existing mirror first to avoid leaking images
							h.AssertNil(t, h.DockerRmi(dockerCli, runImageMirror))

							buildRunImage(runImageMirror, "mirror-after-1", "mirror-after-2")
						})

						it("selects the best mirror", func() {
							output := pack.RunSuccessfully("rebase", repoName, "--no-pull")

							h.AssertContains(t, output, fmt.Sprintf("Selected run image mirror '%s'", runImageMirror))

							h.AssertContains(t, output, fmt.Sprintf("Successfully rebased image '%s'", repoName))
							assertMockAppRunsWithOutput(t, repoName, "mirror-after-1", "mirror-after-2")
						})
					})
				})

				when("--publish", func() {
					it.Before(func() {
						h.AssertNil(t, h.PushImage(dockerCli, repoName, registryConfig))
					})

					when("--run-image", func() {
						var runAfter string

						it.Before(func() {
							runAfter = registryConfig.RepoName("run-after/" + h.RandString(10))
							buildRunImage(runAfter, "contents-after-1", "contents-after-2")
							h.AssertNil(t, h.PushImage(dockerCli, runAfter, registryConfig))
						})

						it.After(func() {
							h.DockerRmi(dockerCli, runAfter)
						})

						it("uses provided run image", func() {
							output := pack.RunSuccessfully("rebase", repoName, "--publish", "--run-image", runAfter)

							h.AssertContains(t, output, fmt.Sprintf("Successfully rebased image '%s'", repoName))
							h.AssertNil(t, h.PullImageWithAuth(dockerCli, repoName, registryConfig.RegistryAuth()))
							assertMockAppRunsWithOutput(t, repoName, "contents-after-1", "contents-after-2")
						})
					})
				})
			})
		})
	})
}

func buildpacksDir(bpAPIVersion string) string {
	return filepath.Join("testdata", "mock_buildpacks", bpAPIVersion)
}

<<<<<<< HEAD
func createComplexBuilder(t *testing.T, pack *invoke.PackInvoker, runImageMirror, lifecyclePath string, lifecycleDescriptor builder.LifecycleDescriptor) (string, error) {
	t.Log("creating complex builder image...")

	// CREATE TEMP WORKING DIR
	tmpDir, err := ioutil.TempDir("", "create-complex-test-builder")
	if err != nil {
		return "", err
	}
	defer os.RemoveAll(tmpDir)

	// DETERMINE TEST DATA
	buildpacksDir := buildpacksDir(*lifecycleDescriptor.API.BuildpackVersion)
	t.Log("using buildpacks from: ", buildpacksDir)
	h.RecursiveCopy(t, buildpacksDir, tmpDir)

	// ARCHIVE BUILDPACKS
	buildpacks := []string{
		"noop-buildpack",
		"noop-buildpack-2",
		"other-stack-buildpack",
		"read-env-buildpack",
	}

	for _, v := range buildpacks {
		tgz := h.CreateTGZ(t, filepath.Join(buildpacksDir, v), "./", 0755)
		err := os.Rename(tgz, filepath.Join(tmpDir, v+".tgz"))
		if err != nil {
			return "", err
		}
	}
	buildpackImages := []string{
		"simple-layers-buildpack",
		"nested-level-2-buildpack",
		"nested-level-1-buildpack",
	}

	buildpackImageToName := map[string]interface{}{}

	//var packageImageNames []string
	var packageImageName string
	var packageId string

	if dockerHostOS() != "windows" {
		for _, buildpackName := range buildpackImages {

			//template toml file
			packageFilePath := buildpackName + "_package.toml"
			packageFile, err := os.OpenFile(filepath.Join(tmpDir, packageFilePath), os.O_CREATE|os.O_TRUNC|os.O_RDWR, os.ModePerm)
			if err != nil {
				return "", err
			}

			pack.FixtureManager().TemplateFixtureToFile(packageFilePath, packageFile, buildpackImageToName)

			packageImageName = packageBuildpackAsImage(t,
				pack,
				filepath.Join(tmpDir, packageFilePath),
				lifecycleDescriptor,
				[]string{buildpackName},
			)

			buildpackKey := strings.ReplaceAll(buildpackName, "-", "_")
			buildpackImageToName[buildpackKey] = packageImageName
		}

		packageId = "simple/nested-level-1"
	}

	// ADD lifecycle
	var lifecycleURI string
	var lifecycleVersion string
	if lifecyclePath != "" {
		lifecycleURI = strings.ReplaceAll(lifecyclePath, `\`, `\\`)
		t.Logf("adding lifecycle path '%s' to builder config", lifecycleURI)
	} else {
		t.Logf("adding lifecycle version '%s' to builder config", lifecycleDescriptor.Info.Version.String())
		lifecycleVersion = lifecycleDescriptor.Info.Version.String()
	}

	// RENDER builder.toml
	builderConfigFile, err := ioutil.TempFile(tmpDir, "nested_builder.toml")
	if err != nil {
		return "", err
	}

	templateMapping := map[string]interface{}{
		"package_image_name": packageImageName,
		"package_id":         packageId,
		"run_image_mirror":   runImageMirror,
		"lifecycle_uri":      lifecycleURI,
		"lifecycle_version":  lifecycleVersion,
	}

	for key, val := range buildpackImageToName {
		templateMapping[key] = val
	}

	pack.FixtureManager().TemplateFixtureToFile(
		"nested_builder.toml",
		builderConfigFile,
		templateMapping,
	)

	err = builderConfigFile.Close()
	if err != nil {
		return "", err
	}

	// NAME BUILDER
	bldr := registryConfig.RepoName("test/builder-" + h.RandString(10))

	// CREATE BUILDER
	output, err := pack.Run(
		"create-builder", bldr,
		"-b", builderConfigFile.Name(),
		"--no-color",
	)
	if err != nil {
		return "", errors.Wrapf(err, "pack failed with output %s", output)
	}

	h.AssertContains(t, output, fmt.Sprintf("Successfully created builder image '%s'", bldr))
	h.AssertNil(t, h.PushImage(dockerCli, bldr, registryConfig))

	return bldr, nil
}

func createBuilder(t *testing.T, pack *invoke.PackInvoker, runImageMirror, lifecyclePath string, lifecycleDescriptor builder.LifecycleDescriptor) (string, error) {
=======
func createBuilder(t *testing.T, pack *invoke.PackInvoker, lifecycle config.LifecycleAsset, runImageMirror string) (string, error) {
>>>>>>> b6839a8c
	t.Log("creating builder image...")

	// CREATE TEMP WORKING DIR
	tmpDir, err := ioutil.TempDir("", "create-test-builder")
	if err != nil {
		return "", err
	}
	defer os.RemoveAll(tmpDir)

	// DETERMINE TEST DATA
	buildpacksDir := buildpacksDir(lifecycle.BuildpackAPIVersion())
	t.Log("using buildpacks from: ", buildpacksDir)
	h.RecursiveCopy(t, buildpacksDir, tmpDir)

	// ARCHIVE BUILDPACKS
	buildpacks := []string{
		"noop-buildpack",
		"noop-buildpack-2",
		"other-stack-buildpack",
		"read-env-buildpack",
	}

	for _, v := range buildpacks {
		tgz := h.CreateTGZ(t, filepath.Join(buildpacksDir, v), "./", 0755)
		err := os.Rename(tgz, filepath.Join(tmpDir, v+".tgz"))
		if err != nil {
			return "", err
		}
	}

	var packageImageName string
	var packageId string
	if dockerHostOS() != "windows" {
		// CREATE PACKAGE
		packageImageName = packageBuildpackAsImage(t,
			pack,
			pack.FixtureManager().FixtureLocation("package.toml"),
			lifecycle,
			[]string{"simple-layers-buildpack"},
		)

		packageId = "simple/layers"
	}

	// ADD lifecycle
	var lifecycleURI string
	var lifecycleVersion string
	if lifecycle.HasLocation() {
		lifecycleURI = lifecycle.EscapedPath()
		t.Logf("adding lifecycle path '%s' to builder config", lifecycleURI)
	} else {
		lifecycleVersion = lifecycle.Version()
		t.Logf("adding lifecycle version '%s' to builder config", lifecycleVersion)
	}

	// RENDER builder.toml
	builderConfigFile, err := ioutil.TempFile(tmpDir, "builder.toml")
	if err != nil {
		return "", err
	}

	pack.FixtureManager().TemplateFixtureToFile(
		"builder.toml",
		builderConfigFile,
		map[string]interface{}{
			"package_image_name": packageImageName,
			"package_id":         packageId,
			"run_image_mirror":   runImageMirror,
			"lifecycle_uri":      lifecycleURI,
			"lifecycle_version":  lifecycleVersion,
		},
	)

	err = builderConfigFile.Close()
	if err != nil {
		return "", err
	}

	// NAME BUILDER
	bldr := registryConfig.RepoName("test/builder-" + h.RandString(10))

	// CREATE BUILDER
	output, err := pack.Run(
		"create-builder", bldr,
		"-c", builderConfigFile.Name(),
		"--no-color",
	)
	if err != nil {
		return "", errors.Wrapf(err, "pack failed with output %s", output)
	}

	h.AssertContains(t, output, fmt.Sprintf("Successfully created builder image '%s'", bldr))
	h.AssertNil(t, h.PushImage(dockerCli, bldr, registryConfig))

	return bldr, nil
}

func packageBuildpackAsImage(t *testing.T, pack *invoke.PackInvoker, configLocation string, lifecycle config.LifecycleAsset, buildpacks []string) string {
	tmpDir, err := ioutil.TempDir("", "package-image")
	h.AssertNil(t, err)

	outputImage := packageBuildpack(t, pack, configLocation, tmpDir, "image", lifecycle, buildpacks)

	// REGISTER CLEANUP
	key := taskKey("package-buildpack", outputImage)
	suiteManager.RegisterCleanUp("clean-"+key, func() error {
		return h.DockerRmi(dockerCli, outputImage)
	})

	return outputImage
}

func packageBuildpackAsFile(t *testing.T, pack *invoke.PackInvoker, configLocation, tmpDir string, lifecycle config.LifecycleAsset, buildpacks []string) string {
	return packageBuildpack(t, pack, configLocation, tmpDir, "file", lifecycle, buildpacks)
}

func packageBuildpack(t *testing.T, pack *invoke.PackInvoker, configLocation, tmpDir, outputFormat string, lifecycle config.LifecycleAsset, buildpacks []string) string {
	t.Helper()
	t.Log("creating package image...")

	// CREATE TEMP WORKING DIR
	tmpDir, err := ioutil.TempDir(tmpDir, "create-package")
	h.AssertNil(t, err)

	// DETERMINE TEST DATA
	buildpacksDir := buildpacksDir(lifecycle.BuildpackAPIVersion())
	t.Log("using buildpacks from: ", buildpacksDir)
	h.RecursiveCopy(t, buildpacksDir, tmpDir)

	// ARCHIVE BUILDPACKS
	for _, v := range buildpacks {
		tgz := h.CreateTGZ(t, filepath.Join(buildpacksDir, v), "./", 0755)
		err := os.Rename(tgz, filepath.Join(tmpDir, v+".tgz"))
		h.AssertNil(t, err)
	}

	packageConfig := filepath.Join(tmpDir, buildpacks[len(buildpacks)-1]+"_package.toml")

	// COPY config to temp package.toml
	h.CopyFile(t, configLocation, packageConfig)

	// CREATE PACKAGE
	outputName := "buildpack-" + h.RandString(8)
	var additionalArgs []string
	switch outputFormat {
	case "file":
		outputName = filepath.Join(tmpDir, outputName+".cnb")
		additionalArgs = []string{"--format", outputFormat}
	case "image":
		outputName = registryConfig.RepoName(outputName)
	default:
		t.Fatalf("unknown format: %s", outputFormat)
	}

	output := pack.RunSuccessfully(
		"package-buildpack",
		append([]string{
			outputName,
			"--no-color",
			"-c", packageConfig,
		}, additionalArgs...)...,
	)

	h.AssertContains(t, output, fmt.Sprintf("Successfully created package '%s'", outputName))

	return outputName
}

func createStack(t *testing.T, dockerCli client.CommonAPIClient, runImageMirror string) error {
	t.Helper()
	t.Log("creating stack images...")

	stackBaseDir := filepath.Join("testdata", "mock_stack", dockerHostOS())

	if err := createStackImage(dockerCli, runImage, filepath.Join(stackBaseDir, "run")); err != nil {
		return err
	}
	if err := createStackImage(dockerCli, buildImage, filepath.Join(stackBaseDir, "build")); err != nil {
		return err
	}

	if err := dockerCli.ImageTag(context.Background(), runImage, runImageMirror); err != nil {
		return err
	}

	if err := h.PushImage(dockerCli, runImageMirror, registryConfig); err != nil {
		return err
	}

	return nil
}

func createStackImage(dockerCli client.CommonAPIClient, repoName string, dir string) error {
	defaultFilterFunc := func(file string) bool { return true }

	ctx := context.Background()
	buildContext := archive.ReadDirAsTar(dir, "/", 0, 0, -1, true, defaultFilterFunc)

	res, err := dockerCli.ImageBuild(ctx, buildContext, dockertypes.ImageBuildOptions{
		Tags:        []string{repoName},
		Remove:      true,
		ForceRemove: true,
	})
	if err != nil {
		return err
	}

	_, err = io.Copy(ioutil.Discard, res.Body)
	if err != nil {
		return err
	}

	return res.Body.Close()
}

func assertMockAppRunsWithOutput(t *testing.T, repoName string, expectedOutputs ...string) {
	t.Helper()
	containerName := "test-" + h.RandString(10)
	runDockerImageExposePort(t, containerName, repoName)
	defer dockerCli.ContainerKill(context.TODO(), containerName, "SIGKILL")
	defer dockerCli.ContainerRemove(context.TODO(), containerName, dockertypes.ContainerRemoveOptions{Force: true})
	launchPort := fetchHostPort(t, containerName)
	assertMockAppResponseContains(t, launchPort, 10*time.Second, expectedOutputs...)
}

func assertMockAppLogs(t *testing.T, repoName string, expectedOutputs ...string) {
	t.Helper()
	containerName := "test-" + h.RandString(10)
	ctr, err := dockerCli.ContainerCreate(context.Background(), &container.Config{
		Image: repoName,
	}, nil, nil, containerName)
	h.AssertNil(t, err)

	var b bytes.Buffer
	err = h.RunContainer(context.Background(), dockerCli, ctr.ID, &b, &b)
	h.AssertNil(t, err)

	for _, expectedOutput := range expectedOutputs {
		h.AssertContains(t, b.String(), expectedOutput)
	}
}

func assertMockAppResponseContains(t *testing.T, launchPort string, timeout time.Duration, expectedOutputs ...string) {
	t.Helper()
	resp := waitForResponse(t, launchPort, timeout)
	for _, expected := range expectedOutputs {
		h.AssertContains(t, resp, expected)
	}
}

func assertHasBase(t *testing.T, image, base string) {
	t.Helper()
	imageInspect, _, err := dockerCli.ImageInspectWithRaw(context.Background(), image)
	h.AssertNil(t, err)
	baseInspect, _, err := dockerCli.ImageInspectWithRaw(context.Background(), base)
	h.AssertNil(t, err)
	for i, layer := range baseInspect.RootFS.Layers {
		h.AssertEq(t, imageInspect.RootFS.Layers[i], layer)
	}
}

func fetchHostPort(t *testing.T, dockerID string) string {
	t.Helper()

	i, err := dockerCli.ContainerInspect(context.Background(), dockerID)
	h.AssertNil(t, err)
	for _, port := range i.NetworkSettings.Ports {
		for _, binding := range port {
			return binding.HostPort
		}
	}

	t.Fatalf("Failed to fetch host port for %s: no ports exposed", dockerID)
	return ""
}

func imgIDForRepoName(repoName string) (string, error) {
	inspect, _, err := dockerCli.ImageInspectWithRaw(context.TODO(), repoName)
	if err != nil {
		return "", errors.Wrapf(err, "could not get image ID for image '%s'", repoName)
	}
	return inspect.ID, nil
}

func runDockerImageExposePort(t *testing.T, containerName, repoName string) string {
	t.Helper()
	ctx := context.Background()

	ctr, err := dockerCli.ContainerCreate(ctx, &container.Config{
		Image:        repoName,
		Env:          []string{"PORT=8080"},
		ExposedPorts: map[nat.Port]struct{}{"8080/tcp": {}},
		Healthcheck:  nil,
	}, &container.HostConfig{
		PortBindings: nat.PortMap{
			"8080/tcp": []nat.PortBinding{{}},
		},
		AutoRemove: true,
	}, nil, containerName)
	h.AssertNil(t, err)

	err = dockerCli.ContainerStart(ctx, ctr.ID, dockertypes.ContainerStartOptions{})
	h.AssertNil(t, err)
	return ctr.ID
}

func waitForResponse(t *testing.T, port string, timeout time.Duration) string {
	t.Helper()
	ticker := time.NewTicker(500 * time.Millisecond)
	defer ticker.Stop()
	timer := time.NewTimer(timeout)
	defer timer.Stop()

	for {
		select {
		case <-ticker.C:
			resp, err := h.HTTPGetE("http://localhost:"+port, map[string]string{})
			if err != nil {
				break
			}
			return resp
		case <-timer.C:
			t.Fatalf("timeout waiting for response: %v", timeout)
		}
	}
}

func imageLabel(t *testing.T, dockerCli client.CommonAPIClient, repoName, labelName string) string {
	t.Helper()
	inspect, _, err := dockerCli.ImageInspectWithRaw(context.Background(), repoName)
	h.AssertNil(t, err)
	label, ok := inspect.Config.Labels[labelName]
	if !ok {
		t.Errorf("expected label %s to exist", labelName)
	}
	return label
}

func dockerHostOS() string {
	daemonInfo, err := dockerCli.Info(context.TODO())
	if err != nil {
		panic(err.Error())
	}
	return daemonInfo.OSType
}

// taskKey creates a key from the prefix and all arguments to be unique
func taskKey(prefix string, args ...string) string {
	hash := sha256.New()
	for _, v := range args {
		hash.Write([]byte(v))
	}
	return fmt.Sprintf("%s-%s", prefix, hex.EncodeToString(hash.Sum(nil)))
}<|MERGE_RESOLUTION|>--- conflicted
+++ resolved
@@ -1423,18 +1423,17 @@
 
 						// create a task, handled by a 'task manager' which executes our pack commands during tests.
 						// looks like this is used to de-dup tasks
-
 						key := taskKey(
 							"create-complex-builder",
 							append(
-								[]string{runImageMirror, createBuilderPackConfig.Path(), lifecyclePath},
+								[]string{runImageMirror, createBuilderPackConfig.Path(), lifecycle.Identifier()},
 								createBuilderPackConfig.FixturePaths()...,
 							)...,
 						)
 						// run task on taskmanager and save output, in case there are future calls to the same task
 						// likely all our changes need to go on the createBuilderPack.
 						value, err := suiteManager.RunTaskOnceString(key, func() (string, error) {
-							return createComplexBuilder(t, createBuilderPack, runImageMirror, lifecyclePath, lifecycleDescriptor)
+							return createComplexBuilder(t, createBuilderPack, lifecycle, runImageMirror)
 						})
 						h.AssertNil(t, err)
 
@@ -1445,8 +1444,7 @@
 						builderName = value
 					})
 
-					// TODO: update name
-					it("displays additional group ordering", func() {
+					it("displays nested Detection Order groups", func() {
 						output := pack.RunSuccessfully(
 							"set-run-image-mirrors", "pack-test/run", "--mirror", "some-registry.com/pack-test/run1",
 						)
@@ -1460,9 +1458,9 @@
 							"inspect_builder_nested_output.txt",
 							map[string]interface{}{
 								"builder_name":          builderName,
-								"lifecycle_version":     lifecycleDescriptor.Info.Version.String(),
-								"buildpack_api_version": lifecycleDescriptor.API.BuildpackVersion.String(),
-								"platform_api_version":  lifecycleDescriptor.API.PlatformVersion.String(),
+								"lifecycle_version":     lifecycle.Version(),
+								"buildpack_api_version": lifecycle.BuildpackAPIVersion(),
+								"platform_api_version":  lifecycle.PlatformAPIVersion(),
 								"run_image_mirror":      runImageMirror,
 								"pack_version":          createBuilderPack.Version(),
 								"trusted":               "No",
@@ -1472,8 +1470,7 @@
 						h.AssertTrimmedEq(t, output, expectedOutput)
 					})
 
-					//TODO: update name
-					it("provides info up to depth", func() {
+					it("provides nested detection output up to depth", func() {
 						output := pack.RunSuccessfully(
 							"set-run-image-mirrors", "pack-test/run", "--mirror", "some-registry.com/pack-test/run1",
 						)
@@ -1487,9 +1484,9 @@
 							"inspect_builder_nested_depth_2_output.txt",
 							map[string]interface{}{
 								"builder_name":          builderName,
-								"lifecycle_version":     lifecycleDescriptor.Info.Version.String(),
-								"buildpack_api_version": lifecycleDescriptor.API.BuildpackVersion.String(),
-								"platform_api_version":  lifecycleDescriptor.API.PlatformVersion.String(),
+								"lifecycle_version":     lifecycle.Version(),
+								"buildpack_api_version": lifecycle.BuildpackAPIVersion(),
+								"platform_api_version":  lifecycle.PlatformAPIVersion(),
 								"run_image_mirror":      runImageMirror,
 								"pack_version":          createBuilderPack.Version(),
 								"trusted":               "No",
@@ -1696,8 +1693,7 @@
 	return filepath.Join("testdata", "mock_buildpacks", bpAPIVersion)
 }
 
-<<<<<<< HEAD
-func createComplexBuilder(t *testing.T, pack *invoke.PackInvoker, runImageMirror, lifecyclePath string, lifecycleDescriptor builder.LifecycleDescriptor) (string, error) {
+func createComplexBuilder(t *testing.T, pack *invoke.PackInvoker, lifecycle config.LifecycleAsset, runImageMirror string) (string, error) {
 	t.Log("creating complex builder image...")
 
 	// CREATE TEMP WORKING DIR
@@ -1708,7 +1704,7 @@
 	defer os.RemoveAll(tmpDir)
 
 	// DETERMINE TEST DATA
-	buildpacksDir := buildpacksDir(*lifecycleDescriptor.API.BuildpackVersion)
+	buildpacksDir := buildpacksDir(lifecycle.BuildpackAPIVersion())
 	t.Log("using buildpacks from: ", buildpacksDir)
 	h.RecursiveCopy(t, buildpacksDir, tmpDir)
 
@@ -1754,7 +1750,7 @@
 			packageImageName = packageBuildpackAsImage(t,
 				pack,
 				filepath.Join(tmpDir, packageFilePath),
-				lifecycleDescriptor,
+				lifecycle,
 				[]string{buildpackName},
 			)
 
@@ -1768,12 +1764,12 @@
 	// ADD lifecycle
 	var lifecycleURI string
 	var lifecycleVersion string
-	if lifecyclePath != "" {
-		lifecycleURI = strings.ReplaceAll(lifecyclePath, `\`, `\\`)
+	if lifecycle.HasLocation() {
+		lifecycleURI = lifecycle.EscapedPath()
 		t.Logf("adding lifecycle path '%s' to builder config", lifecycleURI)
 	} else {
-		t.Logf("adding lifecycle version '%s' to builder config", lifecycleDescriptor.Info.Version.String())
-		lifecycleVersion = lifecycleDescriptor.Info.Version.String()
+		lifecycleVersion = lifecycle.Version()
+		t.Logf("adding lifecycle version '%s' to builder config", lifecycleVersion)
 	}
 
 	// RENDER builder.toml
@@ -1811,7 +1807,7 @@
 	// CREATE BUILDER
 	output, err := pack.Run(
 		"create-builder", bldr,
-		"-b", builderConfigFile.Name(),
+		"-c", builderConfigFile.Name(),
 		"--no-color",
 	)
 	if err != nil {
@@ -1824,10 +1820,7 @@
 	return bldr, nil
 }
 
-func createBuilder(t *testing.T, pack *invoke.PackInvoker, runImageMirror, lifecyclePath string, lifecycleDescriptor builder.LifecycleDescriptor) (string, error) {
-=======
 func createBuilder(t *testing.T, pack *invoke.PackInvoker, lifecycle config.LifecycleAsset, runImageMirror string) (string, error) {
->>>>>>> b6839a8c
 	t.Log("creating builder image...")
 
 	// CREATE TEMP WORKING DIR
