--- conflicted
+++ resolved
@@ -73,16 +73,6 @@
 	}
 }
 
-func (a AssertionManager) ErrorContains(actual error, expected string) {
-	a.testObject.Helper()
-
-	if actual == nil {
-		a.testObject.Fatal("Expected an error but got nil")
-	}
-
-	a.Contains(actual.Error(), expected)
-}
-
 func (a AssertionManager) Nil(actual interface{}) {
 	a.testObject.Helper()
 
@@ -97,15 +87,12 @@
 	a.Nil(actual)
 }
 
-<<<<<<< HEAD
-=======
 func (a AssertionManager) Fails(actual interface{}) {
 	a.testObject.Helper()
 
 	a.NotNil(actual)
 }
 
->>>>>>> 6b40dd60
 func (a AssertionManager) NilWithMessage(actual interface{}, message string) {
 	a.testObject.Helper()
 
