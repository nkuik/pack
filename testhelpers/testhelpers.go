--- conflicted
+++ resolved
@@ -123,8 +123,6 @@
 	}
 }
 
-<<<<<<< HEAD
-=======
 func AssertSliceContains(t *testing.T, slice []string, expected ...string) {
 	t.Helper()
 	_, missing, _ := stringset.Compare(slice, expected)
@@ -156,7 +154,6 @@
 	}
 }
 
->>>>>>> 65f95456
 func AssertSliceContainsOnly(t *testing.T, slice []string, expected ...string) {
 	t.Helper()
 	extra, missing, _ := stringset.Compare(slice, expected)
